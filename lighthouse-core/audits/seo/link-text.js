/**
 * @license Copyright 2017 Google Inc. All Rights Reserved.
 * Licensed under the Apache License, Version 2.0 (the "License"); you may not use this file except in compliance with the License. You may obtain a copy of the License at http://www.apache.org/licenses/LICENSE-2.0
 * Unless required by applicable law or agreed to in writing, software distributed under the License is distributed on an "AS IS" BASIS, WITHOUT WARRANTIES OR CONDITIONS OF ANY KIND, either express or implied. See the License for the specific language governing permissions and limitations under the License.
 */
'use strict';

const Audit = require('../audit');
const URL = require('../../lib/url-shim');
const BLOCKLIST = new Set([
  'click here',
  'click this',
  'go',
  'here',
  'this',
  'start',
  'right here',
  'more',
  'learn more',
]);
const i18n = require('../../lib/i18n/i18n.js');

const UIStrings = {
  /** Title of a Lighthouse audit that provides detail on the text descriptions used for links on the page. This descriptive title is shown when all links on the page have sufficient textual descriptions. */
  title: 'Links have descriptive text',
  /** Descriptive title of a Lighthouse audit that provides detail on the text descriptions used for links on the page, this is shown when links contain generic non-descriptive text like "click here". This imperative title is shown when one or more links on the page do not have enough text describing them to be considered valid when being crawled by a search engine. */
  failureTitle: 'Links do not have descriptive text',
  /** Description of a Lighthouse audit that tells the user *why* they need to have descriptive text on the links in their page. This is displayed after a user expands the section to see more. No character length limits. 'Learn More' becomes link text to additional documentation. */
  description: 'Descriptive link text helps search engines understand your content. ' +
  '[Learn more](https://developers.google.com/web/tools/lighthouse/audits/descriptive-link-text).',
  /** [ICU Syntax] Label for the audit identifying the number of links found. */
  displayValue: `{itemCount, plural,
    =1 {1 link found}
    other {# links found}
    }`,
};

const str_ = i18n.createMessageInstanceIdFn(__filename, UIStrings);

class LinkText extends Audit {
  /**
   * @return {LH.Audit.Meta}
   */
  static get meta() {
    return {
      id: 'link-text',
<<<<<<< HEAD
      title: str_(UIStrings.title),
      failureTitle: str_(UIStrings.failureTitle),
      description: str_(UIStrings.description),
      requiredArtifacts: ['URL', 'CrawlableLinks'],
=======
      title: 'Links have descriptive text',
      failureTitle: 'Links do not have descriptive text',
      description: 'Descriptive link text helps search engines understand your content. ' +
      '[Learn more](https://developers.google.com/web/tools/lighthouse/audits/descriptive-link-text).',
      requiredArtifacts: ['URL', 'AnchorElements'],
>>>>>>> 7e70d9ef
    };
  }

  /**
   * @param {LH.Artifacts} artifacts
   * @return {LH.Audit.Product}
   */
  static audit(artifacts) {
    const failingLinks = artifacts.AnchorElements
      .filter(link => link.href && !link.rel.includes('nofollow'))
      .filter(link => {
        const href = link.href.toLowerCase();
        if (
          href.startsWith('javascript:') ||
          href.startsWith('mailto:') ||
          URL.equalWithExcludedFragments(link.href, artifacts.URL.finalUrl)
        ) {
          return false;
        }

        return BLOCKLIST.has(link.text.trim().toLowerCase());
      })
      .map(link => {
        return {
          href: link.href,
          text: link.text.trim(),
        };
      });

    /** @type {LH.Audit.Details.Table['headings']} */
    const headings = [
      {key: 'href', itemType: 'url', text: 'Link destination'},
      {key: 'text', itemType: 'text', text: 'Link Text'},
    ];

    const details = Audit.makeTableDetails(headings, failingLinks, {});
    let displayValue;

    if (failingLinks.length) {
      displayValue = str_(UIStrings.displayValue, {itemCount: failingLinks.length});
    }

    return {
      rawValue: failingLinks.length === 0,
      details,
      displayValue,
    };
  }
}

module.exports = LinkText;
module.exports.UIStrings = UIStrings;<|MERGE_RESOLUTION|>--- conflicted
+++ resolved
@@ -44,18 +44,10 @@
   static get meta() {
     return {
       id: 'link-text',
-<<<<<<< HEAD
       title: str_(UIStrings.title),
       failureTitle: str_(UIStrings.failureTitle),
       description: str_(UIStrings.description),
-      requiredArtifacts: ['URL', 'CrawlableLinks'],
-=======
-      title: 'Links have descriptive text',
-      failureTitle: 'Links do not have descriptive text',
-      description: 'Descriptive link text helps search engines understand your content. ' +
-      '[Learn more](https://developers.google.com/web/tools/lighthouse/audits/descriptive-link-text).',
       requiredArtifacts: ['URL', 'AnchorElements'],
->>>>>>> 7e70d9ef
     };
   }
 
