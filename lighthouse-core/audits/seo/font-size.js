/**
 * @license Copyright 2017 Google Inc. All Rights Reserved.
 * Licensed under the Apache License, Version 2.0 (the "License"); you may not use this file except in compliance with the License. You may obtain a copy of the License at http://www.apache.org/licenses/LICENSE-2.0
 * Unless required by applicable law or agreed to in writing, software distributed under the License is distributed on an "AS IS" BASIS, WITHOUT WARRANTIES OR CONDITIONS OF ANY KIND, either express or implied. See the License for the specific language governing permissions and limitations under the License.
 */
'use strict';

/** @typedef {LH.Artifacts.FontSize['analyzedFailingNodesData'][0]} FailingNodeData */

const URL = require('../../lib/url-shim');
const i18n = require('../../lib/i18n/i18n.js');
const Audit = require('../audit');
const ViewportAudit = require('../viewport');
const MINIMAL_PERCENTAGE_OF_LEGIBLE_TEXT = 60;

const UIStrings = {
  /** Title of a Lighthouse audit that provides detail on the font sizes used on the page. This descriptive title is shown to users when the fonts used on the page are large enough to be considered legible. */
  title: 'Document uses legible font sizes',
  /** Title of a Lighthouse audit that provides detail on the font sizes used on the page. This imperative title is shown to users when there is a font that is too small to be read by the user. */
  failureTitle: 'Document doesn\'t use legible font sizes',
  /** Description of a Lighthouse audit that tells the user *why* they need to use a larger font size. This is displayed after a user expands the section to see more. No character length limits. 'Learn More' becomes link text to additional documentation. */
  description: 'Font sizes less than 12px are too small to be legible and require mobile visitors to “pinch to zoom” in order to read. Strive to have >60% of page text ≥12px. [Learn more](https://developers.google.com/web/tools/lighthouse/audits/font-sizes).',
  /** [ICU Syntax] Label for the audit identifying font sizes that are too small. */
  displayValue: '{decimalProportion, number, extendedPercent} legible text',
  /** Explanatory message stating that there was a failure in an audit caused by a missing page viewport meta tag configuration. */
  explanationViewport: 'Text is illegible because of a missing viewport config',
  /** Explanatory message stating that there was a failure in an audit caused by a certain percentage of the text on the page being too small. */
  explanation: '{decimalProportion, number, extendedPercent} of text is too small.',
  /** Explanatory message stating that there was a failure in an audit caused by a certain percentage of the text on the page being too small, based on a sample size of text that was less than 100% of the text on the page. */
  explanationWithDisclaimer: '{decimalProportion, number, extendedPercent} of text is too ' +
    'small (based on {decimalProportionVisited, number, extendedPercent} sample).',
};

const str_ = i18n.createMessageInstanceIdFn(__filename, UIStrings);

/**
 * @param {Array<FailingNodeData>} fontSizeArtifact
 * @returns {Array<FailingNodeData>}
 */
function getUniqueFailingRules(fontSizeArtifact) {
  /** @type {Map<string, FailingNodeData>} */
  const failingRules = new Map();

  fontSizeArtifact.forEach(({cssRule, fontSize, textLength, node}) => {
    const artifactId = getFontArtifactId(cssRule, node);
    const failingRule = failingRules.get(artifactId);

    if (!failingRule) {
      failingRules.set(artifactId, {
        node,
        cssRule,
        fontSize,
        textLength,
      });
    } else {
      failingRule.textLength += textLength;
    }
  });

  return [...failingRules.values()];
}

/**
 * @param {Array<string>=} attributes
 * @returns {Map<string, string>}
 */
function getAttributeMap(attributes = []) {
  const map = new Map();

  for (let i = 0; i < attributes.length; i += 2) {
    const name = attributes[i].toLowerCase();
    const value = attributes[i + 1].trim();

    if (value) {
      map.set(name, value);
    }
  }

  return map;
}

/**
 * TODO: return unique selector, like axe-core does, instead of just id/class/name of a single node
 * @param {FailingNodeData['node']} node
 * @returns {string}
 */
function getSelector(node) {
  const attributeMap = getAttributeMap(node.attributes);

  if (attributeMap.has('id')) {
    return '#' + attributeMap.get('id');
  } else {
    const attrClass = attributeMap.get('class');
    if (attrClass) {
      return '.' + attrClass.split(/\s+/).join('.');
    }
  }

  return node.localName.toLowerCase();
}

/**
 * @param {FailingNodeData['node']} node
 * @return {{type: 'node', selector: string, snippet: string}}
 */
function nodeToTableNode(node) {
  const attributes = node.attributes || [];
  const attributesString = attributes.map((value, idx) =>
    (idx % 2 === 0) ? ` ${value}` : `="${value}"`
  ).join('');

  return {
    type: 'node',
    selector: node.parentNode ? getSelector(node.parentNode) : '',
    snippet: `<${node.localName}${attributesString}>`,
  };
}

/**
 * @param {string} baseURL
 * @param {FailingNodeData['cssRule']} styleDeclaration
 * @param {FailingNodeData['node']} node
 * @returns {{source: string, selector: string | {type: 'node', selector: string, snippet: string}}}
 */
function findStyleRuleSource(baseURL, styleDeclaration, node) {
  if (
    !styleDeclaration ||
    styleDeclaration.type === 'Attributes' ||
    styleDeclaration.type === 'Inline'
  ) {
    return {
      selector: nodeToTableNode(node),
      source: baseURL,
    };
  }

  if (styleDeclaration.parentRule &&
    styleDeclaration.parentRule.origin === 'user-agent') {
    return {
      selector: styleDeclaration.parentRule.selectors.map(item => item.text).join(', '),
      source: 'User Agent Stylesheet',
    };
  }

  if (styleDeclaration.type === 'Regular' && styleDeclaration.parentRule) {
    const rule = styleDeclaration.parentRule;
    const stylesheet = styleDeclaration.stylesheet;

    if (stylesheet) {
      let source;
      const selector = rule.selectors.map(item => item.text).join(', ');

      if (stylesheet.sourceURL) {
        const url = new URL(stylesheet.sourceURL, baseURL);
        const range = styleDeclaration.range;
        source = `${url.href}`;

        if (range) {
          // `stylesheet` can be either an external file (stylesheet.startLine will always be 0),
          // or a <style> block (stylesheet.startLine will vary)
          const absoluteStartLine = range.startLine + stylesheet.startLine + 1;
          const absoluteStartColumn = range.startColumn + stylesheet.startColumn + 1;

          source += `:${absoluteStartLine}:${absoluteStartColumn}`;
        }
      } else {
        // dynamically injected to page
        source = 'dynamic';
      }

      return {
        selector,
        source,
      };
    }
  }

  return {
    selector: '',
    source: 'Unknown',
  };
}

/**
 * @param {FailingNodeData['cssRule']} styleDeclaration
 * @param {FailingNodeData['node']} node
 * @return {string}
 */
function getFontArtifactId(styleDeclaration, node) {
  if (styleDeclaration && styleDeclaration.type === 'Regular') {
    const startLine = styleDeclaration.range ? styleDeclaration.range.startLine : 0;
    const startColumn = styleDeclaration.range ? styleDeclaration.range.startColumn : 0;
    return `${styleDeclaration.styleSheetId}@${startLine}:${startColumn}`;
  } else {
    return `node_${node.nodeId}`;
  }
}

class FontSize extends Audit {
  /**
   * @return {LH.Audit.Meta}
   */
  static get meta() {
    return {
      id: 'font-size',
      title: str_(UIStrings.title),
      failureTitle: str_(UIStrings.failureTitle),
      description: str_(UIStrings.description),
      requiredArtifacts: ['FontSize', 'URL', 'MetaElements'],
    };
  }

  /**
   * @param {LH.Artifacts} artifacts
   * @return {LH.Audit.Product}
   */
  static audit(artifacts) {
    const hasViewportSet = ViewportAudit.audit(artifacts).rawValue;
    if (!hasViewportSet) {
      return {
        rawValue: false,
<<<<<<< HEAD
        explanation: str_(UIStrings.explanationViewport),
=======
        explanation:
          'Text is illegible because there\'s no viewport meta tag optimized for mobile screens',
>>>>>>> 96586108
      };
    }

    const {
      analyzedFailingNodesData,
      analyzedFailingTextLength,
      failingTextLength,
      visitedTextLength,
      totalTextLength,
    } = artifacts.FontSize;

    if (totalTextLength === 0) {
      return {
        rawValue: true,
      };
    }

    const failingRules = getUniqueFailingRules(analyzedFailingNodesData);
    const percentageOfPassingText =
      (visitedTextLength - failingTextLength) / visitedTextLength * 100;
    const pageUrl = artifacts.URL.finalUrl;

    const headings = [
      {key: 'source', itemType: 'url', text: 'Source'},
      {key: 'selector', itemType: 'code', text: 'Selector'},
      {key: 'coverage', itemType: 'text', text: '% of Page Text'},
      {key: 'fontSize', itemType: 'text', text: 'Font Size'},
    ];

    const tableData = failingRules.sort((a, b) => b.textLength - a.textLength)
      .map(({cssRule, textLength, fontSize, node}) => {
        const percentageOfAffectedText = textLength / visitedTextLength * 100;
        const origin = findStyleRuleSource(pageUrl, cssRule, node);

        return {
          source: origin.source,
          selector: origin.selector,
          coverage: `${percentageOfAffectedText.toFixed(2)}%`,
          fontSize: `${fontSize}px`,
        };
      });

    // all failing nodes that were not fully analyzed will be displayed in a single row
    if (analyzedFailingTextLength < failingTextLength) {
      const percentageOfUnanalyzedFailingText =
        (failingTextLength - analyzedFailingTextLength) / visitedTextLength * 100;

      tableData.push({
        source: 'Add\'l illegible text',
        selector: '',
        coverage: `${percentageOfUnanalyzedFailingText.toFixed(2)}%`,
        fontSize: '< 12px',
      });
    }

    if (percentageOfPassingText > 0) {
      tableData.push({
        source: 'Legible text',
        selector: '',
        coverage: `${percentageOfPassingText.toFixed(2)}%`,
        fontSize: '≥ 12px',
      });
    }

    const decimalProportion = (percentageOfPassingText / 100);
    /** @type {LH.Audit.DisplayValue} */
    const displayValue = str_(UIStrings.displayValue, {decimalProportion});
    const details = Audit.makeTableDetails(headings, tableData);
    const passed = percentageOfPassingText >= MINIMAL_PERCENTAGE_OF_LEGIBLE_TEXT;

    let explanation;
    if (!passed) {
      const percentageOfFailingText = parseFloat((100 - percentageOfPassingText).toFixed(2)) / 100;

      // if we were unable to visit all text nodes we should disclose that information
      if (visitedTextLength < totalTextLength) {
        const percentageOfVisitedText = (visitedTextLength / totalTextLength).toFixed(2);
        explanation = str_(UIStrings.explanationWithDisclaimer,
          {
            decimalProportion: percentageOfFailingText,
            decimalProportionVisited: percentageOfVisitedText,
          });
      } else {
        explanation = str_(UIStrings.explanation,
          {decimalProportion: percentageOfFailingText});
      }
    }

    return {
      rawValue: passed,
      details,
      displayValue,
      explanation,
    };
  }
}

module.exports = FontSize;
module.exports.UIStrings = UIStrings;<|MERGE_RESOLUTION|>--- conflicted
+++ resolved
@@ -23,7 +23,8 @@
   /** [ICU Syntax] Label for the audit identifying font sizes that are too small. */
   displayValue: '{decimalProportion, number, extendedPercent} legible text',
   /** Explanatory message stating that there was a failure in an audit caused by a missing page viewport meta tag configuration. */
-  explanationViewport: 'Text is illegible because of a missing viewport config',
+  explanationViewport: 'Text is illegible because there\'s no viewport meta tag optimized ' +
+    'for mobile screens.',
   /** Explanatory message stating that there was a failure in an audit caused by a certain percentage of the text on the page being too small. */
   explanation: '{decimalProportion, number, extendedPercent} of text is too small.',
   /** Explanatory message stating that there was a failure in an audit caused by a certain percentage of the text on the page being too small, based on a sample size of text that was less than 100% of the text on the page. */
@@ -219,12 +220,7 @@
     if (!hasViewportSet) {
       return {
         rawValue: false,
-<<<<<<< HEAD
         explanation: str_(UIStrings.explanationViewport),
-=======
-        explanation:
-          'Text is illegible because there\'s no viewport meta tag optimized for mobile screens',
->>>>>>> 96586108
       };
     }
 
