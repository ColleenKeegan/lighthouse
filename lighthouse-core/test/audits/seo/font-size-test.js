/**
 * @license Copyright 2017 Google Inc. All Rights Reserved.
 * Licensed under the Apache License, Version 2.0 (the "License"); you may not use this file except in compliance with the License. You may obtain a copy of the License at http://www.apache.org/licenses/LICENSE-2.0
 * Unless required by applicable law or agreed to in writing, software distributed under the License is distributed on an "AS IS" BASIS, WITHOUT WARRANTIES OR CONDITIONS OF ANY KIND, either express or implied. See the License for the specific language governing permissions and limitations under the License.
 */
'use strict';

const FontSizeAudit = require('../../../audits/seo/font-size.js');
const assert = require('assert');

const URL = 'https://example.com';
const validViewport = 'width=device-width';

/* eslint-env jest */

describe('SEO: Font size audit', () => {
  const makeMetaElements = viewport => [{name: 'viewport', content: viewport}];

  it('fails when viewport is not set', () => {
    const artifacts = {
      URL,
      MetaElements: [],
      FontSize: [],
    };

    const auditResult = FontSizeAudit.audit(artifacts);
    assert.equal(auditResult.rawValue, false);
<<<<<<< HEAD
    expect(auditResult.explanation)
      .toBeDisplayString('Text is illegible because of a missing viewport config');
=======
    assert.ok(auditResult.explanation.includes('no viewport meta tag'));
>>>>>>> 96586108
  });

  it('fails when less than 60% of text is legible', () => {
    const artifacts = {
      URL,
      MetaElements: makeMetaElements(validViewport),
      FontSize: {
        totalTextLength: 100,
        visitedTextLength: 100,
        failingTextLength: 41,
        analyzedFailingTextLength: 41,
        analyzedFailingNodesData: [
          {textLength: 10, fontSize: 10, node: {nodeId: 1, localName: 'p', attributes: []}},
          {textLength: 31, fontSize: 11, node: {nodeId: 2, localName: 'p', attributes: []}},
        ],
      },
    };

    const auditResult = FontSizeAudit.audit(artifacts);
    assert.equal(auditResult.rawValue, false);
    expect(auditResult.explanation).toBeDisplayString('41% of text is too small.');
    expect(auditResult.displayValue).toBeDisplayString('59% legible text');
  });

  it('passes when there is no text', () => {
    const artifacts = {
      URL,
      MetaElements: makeMetaElements(validViewport),
      FontSize: {
        totalTextLength: 0,
        visitedTextLength: 0,
        failingTextLength: 0,
        analyzedFailingTextLength: 0,
        analyzedFailingNodesData: [
          {textLength: 0, fontSize: 11, node: {nodeId: 1, localName: 'p', attributes: []}},
        ],
      },
    };

    const auditResult = FontSizeAudit.audit(artifacts);
    assert.equal(auditResult.rawValue, true);
  });

  it('passes when more than 60% of text is legible', () => {
    const artifacts = {
      URL,
      MetaElements: makeMetaElements(validViewport),
      FontSize: {
        totalTextLength: 330,
        visitedTextLength: 330,
        failingTextLength: 33,
        analyzedFailingTextLength: 33,
        analyzedFailingNodesData: [
          {textLength: 11, fontSize: 10, node: {nodeId: 1, localName: 'p', attributes: []}},
          {textLength: 22, fontSize: 11, node: {nodeId: 2, localName: 'p', attributes: []}},
        ],
      },
    };
    const auditResult = FontSizeAudit.audit(artifacts);
    assert.equal(auditResult.rawValue, true);
    expect(auditResult.displayValue).toBeDisplayString('90% legible text');
  });

  it('groups entries with same source, sorts them by coverage', () => {
    const style1 = {
      styleSheetId: 1,
      type: 'Regular',
      range: {
        startLine: 123,
        startColumn: 10,
      },
    };
    const style2 = {
      styleSheetId: 1,
      type: 'Regular',
      range: {
        startLine: 0,
        startColumn: 10,
      },
    };
    const artifacts = {
      URL,
      MetaElements: makeMetaElements(validViewport),
      FontSize: {
        totalTextLength: 7,
        visitedTextLength: 7,
        failingTextLength: 7,
        analyzedFailingTextLength: 7,
        analyzedFailingNodesData: [
          {textLength: 3, fontSize: 11, node: {nodeId: 1}, cssRule: style1},
          {textLength: 2, fontSize: 10, node: {nodeId: 2}, cssRule: style2},
          {textLength: 2, fontSize: 10, node: {nodeId: 3}, cssRule: style2},
        ],
      },
    };
    const auditResult = FontSizeAudit.audit(artifacts);

    assert.equal(auditResult.rawValue, false);
    assert.equal(auditResult.details.items.length, 2);
    assert.equal(auditResult.details.items[0].coverage, '57.14%');
    expect(auditResult.displayValue).toBeDisplayString('0% legible text');
  });

  it('adds a category for failing text that wasn\'t analyzed', () => {
    const artifacts = {
      URL,
      MetaElements: makeMetaElements(validViewport),
      FontSize: {
        totalTextLength: 100,
        visitedTextLength: 100,
        failingTextLength: 50,
        analyzedFailingTextLength: 10,
        analyzedFailingNodesData: [
          {textLength: 10, fontSize: 10, node: {nodeId: 1, localName: 'p', attributes: []}},
        ],
      },
    };
    const auditResult = FontSizeAudit.audit(artifacts);
    assert.equal(auditResult.rawValue, false);
    assert.equal(auditResult.details.items.length, 3);
    assert.equal(auditResult.details.items[1].source, 'Add\'l illegible text');
    assert.equal(auditResult.details.items[1].coverage, '40.00%');
    expect(auditResult.displayValue).toBeDisplayString('50% legible text');
  });

  it('informs user if audit haven\'t covered all text on the page', () => {
    const artifacts = {
      URL,
      MetaElements: makeMetaElements(validViewport),
      FontSize: {
        totalTextLength: 100,
        visitedTextLength: 50,
        failingTextLength: 50,
        analyzedFailingTextLength: 50,
        analyzedFailingNodesData: [
          {textLength: 50, fontSize: 10, node: {nodeId: 1, localName: 'p', attributes: []}},
        ],
      },
    };
    const auditResult = FontSizeAudit.audit(artifacts);
    assert.equal(auditResult.rawValue, false);
    expect(auditResult.explanation)
      .toBeDisplayString('100% of text is too small (based on 50% sample).');
    expect(auditResult.displayValue).toBeDisplayString('0% legible text');
  });

  it('maintains 2 trailing decimal places', () => {
    const artifacts = {
      URL,
      MetaElements: makeMetaElements(validViewport),
      FontSize: {
        totalTextLength: 323,
        visitedTextLength: 323,
        failingTextLength: 33,
        analyzedFailingTextLength: 33,
        analyzedFailingNodesData: [
          {textLength: 11, fontSize: 10, node: {nodeId: 1, localName: 'p', attributes: []}},
          {textLength: 22, fontSize: 11, node: {nodeId: 2, localName: 'p', attributes: []}},
        ],
      },
    };
    const auditResult = FontSizeAudit.audit(artifacts);
    expect(auditResult.displayValue).toBeDisplayString('89.78% legible text');
  });

  it('maintains 2 trailing decimal places with only 1 leading digit', () => {
    const artifacts = {
      URL,
      MetaElements: makeMetaElements(validViewport),
      FontSize: {
        totalTextLength: 323,
        visitedTextLength: 323,
        failingTextLength: 315,
        analyzedFailingTextLength: 315,
        analyzedFailingNodesData: [
          {textLength: 311, fontSize: 10, node: {nodeId: 1, localName: 'p', attributes: []}},
          {textLength: 4, fontSize: 11, node: {nodeId: 2, localName: 'p', attributes: []}},
        ],
      },
    };
    const auditResult = FontSizeAudit.audit(artifacts);
    expect(auditResult.displayValue).toBeDisplayString('2.48% legible text');
  });
});<|MERGE_RESOLUTION|>--- conflicted
+++ resolved
@@ -25,12 +25,8 @@
 
     const auditResult = FontSizeAudit.audit(artifacts);
     assert.equal(auditResult.rawValue, false);
-<<<<<<< HEAD
     expect(auditResult.explanation)
       .toBeDisplayString('Text is illegible because of a missing viewport config');
-=======
-    assert.ok(auditResult.explanation.includes('no viewport meta tag'));
->>>>>>> 96586108
   });
 
   it('fails when less than 60% of text is legible', () => {
